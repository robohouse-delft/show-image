<<<<<<< HEAD
v0.8.0
  * Complete rewrite with new API using `wgpu` as backend.
  * Ensure macOS compatibility by running the event loop in the main thread.
  * Add support for overlays drawn on top of the main image.
=======
v0.7.0
  * Add support for showing overlays on top of images.
  * Fold consecutive mouse move events to reduce number of events.
  * Allow registered event handlers to remove themselves.
  * Remove implicit event channel of window handles.
  * Make window handles Clone.
  * Fix the `resizable` window option.
  * Add option to make borderless windows.

v0.6.5
  * Support `tch` versions 0.1.6 through 0.3.x.
  * Support `raqote` versions 0.7.14 through 0.8.x.
>>>>>>> e37264d1

v0.6.4
  * Support `tch` versions 0.1.6 through 0.2.x.

v0.6.3
  * Increase timeout on communication with background thread to 1 second.
  * Divide `raqote` images by their alpha component to undo pre-multiplication.

v0.6.2
  * Add support for `raqote::DrawTarget` and `raqote::Image`.

v0.6.1
  * Update keyboard-types dependency to 0.5.0.
  * Update sdl2 dependency to 0.33.0.

v0.6.0
  * Add support for handling mouse events.
  * Replace (data, info, name) tuple for displayed images with a struct.

v0.5.1
  * Add `window.add_key_handler`to register asynchronous key handlers.
  * Ignore key events that happened while a window was out of focus.

v0.5.0
  * Add `stop()` function to cleanly stop the background thread.
  * Add `window.get_image()` to retrieve the displayed image.
  * Associate a name with displayed images.
  * Expose `save_image()` and `promp_save_image()`.
  * Fix `window.set_image()` for windows on other workspaces.
  * Fix handling Ctrl+S with modifiers like numlock, capslock, etc.

v0.4.3
  * Add readme to Cargo manifest.

v0.4.2
  * Fix example.
  * Use `assert2` for tests.

v0.4.1
  * Allow end-users to save displayed images.
  * Fix display of color images without alpha channel.

v0.4.0
  * Remove access to `Context` to simplify API.

v0.3.0
  * Change `ImageData` trait to allow consuming images.
  * Implement `ImageData` for tuples of data and `ImageInfo`.
  * Add support for `tch::Tensor`.

v0.2.0
  * Rename `make_window` functions to favor the simple functions.

v0.1.1
  * Support 8-bit grayscale image data.
  * Preserve aspect ratio of images, if requested.
  * Add easy to use API that uses global context.

v0.1.0:
  * Initial release.<|MERGE_RESOLUTION|>--- conflicted
+++ resolved
@@ -1,9 +1,8 @@
-<<<<<<< HEAD
 v0.8.0
   * Complete rewrite with new API using `wgpu` as backend.
   * Ensure macOS compatibility by running the event loop in the main thread.
   * Add support for overlays drawn on top of the main image.
-=======
+
 v0.7.0
   * Add support for showing overlays on top of images.
   * Fold consecutive mouse move events to reduce number of events.
@@ -16,7 +15,6 @@
 v0.6.5
   * Support `tch` versions 0.1.6 through 0.3.x.
   * Support `raqote` versions 0.7.14 through 0.8.x.
->>>>>>> e37264d1
 
 v0.6.4
   * Support `tch` versions 0.1.6 through 0.2.x.
